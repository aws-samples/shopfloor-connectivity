// Copyright Amazon.com, Inc. or its affiliates. All Rights Reserved.
// SPDX-License-Identifier: MIT-0


package com.amazonaws.sfc.config

import com.amazonaws.sfc.awsiot.AwsIotCredentialProviderClientConfiguration
import com.amazonaws.sfc.log.LogLevel
import com.amazonaws.sfc.secrets.CloudSecretConfiguration
import com.google.gson.annotations.SerializedName


interface HasCredentialClients {
    val awsCredentialServiceClients: Map<String, AwsIotCredentialProviderClientConfiguration>
}

interface HasSecretsManager : HasCredentialClients {

    val secretsManagerConfiguration: SecretsManagerConfiguration?

    val hasConfiguredSecrets: Boolean
        get() = ((secretsManagerConfiguration != null) && (!secretsManagerConfiguration!!.cloudSecrets.isNullOrEmpty()))

    val configuredCloudSecrets: List<CloudSecretConfiguration>
        get() = secretsManagerConfiguration?.cloudSecrets ?: emptyList()

    val secretPlaceholderNames: Set<String>?
        get() = secretsManagerConfiguration?.placeholderNames
}

/**
 * Base configuration class
 */
@ConfigurationClass
open class BaseConfiguration : Validate, HasSecretsManager {

    @SerializedName(CONFIG_NAME)
    @Suppress("PropertyName")
    protected var _name = ""

    /**
     * Name of the configuration
     */
    val name: String
        get() = _name

    @SerializedName(CONFIG_VERSION)
    @Suppress("PropertyName")
    protected var _version = ""

    /**
     * Version of the configuration
     */
    val version: String
        get() = _version

    @SerializedName(CONFIG_AWS_VERSION)
    @Suppress("PropertyName")
    protected var _awsVersion: String? = null

    /**
     * Configuration format version
     */
    val awsVersion: String?
        get() = _awsVersion

    @SerializedName(CONFIG_DESCRIPTION)
    @Suppress("PropertyName")
    protected var _description = ""

    /**
     * Description of the configuration
     */
    val description: String
        get() = _description

    @SerializedName(CONFIG_SCHEDULES)
    @Suppress("PropertyName")
    protected var _schedules: List<ScheduleConfiguration> = arrayListOf()

    /**
     * All configured schedules
     * @see ScheduleConfiguration
     */
    val schedules: List<ScheduleConfiguration>
        get() = _schedules

    @SerializedName(CONFIG_LOG_LEVEL)
    @Suppress("PropertyName")
    protected var _logLevel: LogLevel? = null

    /**
     * Log output level
     * @see LogLevel
     */
    val logLevel: LogLevel
        get() = _logLevel ?: LogLevel.INFO

    @SerializedName(CONFIG_META_DATA)
    @Suppress("PropertyName")
    protected var _metadata = emptyMap<String, String>()

    /**
     * Metadata, which are constant values, that will be added as constant values
     */
    val metadata: Map<String, String>
        get() = _metadata

    @SerializedName(CONFIG_ELEMENT_NAMES)
    @Suppress("PropertyName")
    protected var _elementNames = ElementNamesConfiguration.DEFAULT_TAG_NAMES

    /**
     * Names for value, timestamp ans metadata elements
     * @see ElementNamesConfiguration
     */
    val elementNames: ElementNamesConfiguration
        get() = _elementNames


    @SerializedName(CONFIG_TARGET_SERVERS)
    @Suppress("PropertyName")
    protected var _targetServers: Map<String, ServerConfiguration> = emptyMap()

    /**
     * All configured target IPC servers
     */
    val targetServers: Map<String, ServerConfiguration>
        get() = _targetServers


    @SerializedName(CONFIG_TARGET_TYPES)
    @Suppress("PropertyName")
    protected var _targetTypes: Map<String, InProcessConfiguration> = emptyMap()

    /**
     * All configured target types
     */
    val targetTypes: Map<String, InProcessConfiguration>
        get() = _targetTypes


    @SerializedName(CONFIG_PROTOCOL_SERVERS)
    @Suppress("PropertyName")
    protected var _protocolAdapterServers: Map<String, ServerConfiguration> = emptyMap()


    /**
     * All configured protocol source IPC servers
     */
    val protocolAdapterServers: Map<String, ServerConfiguration>
        get() = _protocolAdapterServers


    @SerializedName(CONFIG_PROTOCOL_ADAPTER_TYPES)
    @Suppress("PropertyName")
    protected var _protocolTypes: Map<String, InProcessConfiguration> = emptyMap()


    /**
     * All configured target types
     */
    val protocolAdapterTypes: Map<String, InProcessConfiguration>
        get() = _protocolTypes


    @SerializedName(CONFIG_AWS_IOT_CREDENTIAL_PROVIDER_CLIENTS)
    @Suppress("PropertyName")
    protected var _awsIoTCredentialProviderClients =
        mapOf<String, AwsIotCredentialProviderClientConfiguration>()
    override val awsCredentialServiceClients
        get() = _awsIoTCredentialProviderClients

    private var _validated = false
    override var validated
        get() = _validated
        set(value) {
            _validated = value
        }

    @SerializedName(CONFIG_SECRETS_MANGER)
    @Suppress("PropertyName")
    protected var _secretsManagerConfiguration: SecretsManagerConfiguration? = null
    override val secretsManagerConfiguration
        get() = _secretsManagerConfiguration

    @SerializedName(CONFIG_TUNING)
    protected var _tuningConfiguration = TuningConfiguration()

    val tuningConfiguration: TuningConfiguration
        get() = _tuningConfiguration


    /**
     * Validates the configuration
     */
    override fun validate() {
        if (validated) return

        validateVersion()

        schedules.forEach { it.validate() }
        targetTypes.values.forEach { it.validate() }
        targetServers.values.forEach { it.validate() }

        protocolAdapterServers.values.forEach { it.validate() }

        secretsManagerConfiguration?.validate()

        if (secretsManagerConfiguration != null) {
            ConfigurationException.check(
                (secretsManagerConfiguration?.credentialProviderClient == null
                        || _awsIoTCredentialProviderClients[secretsManagerConfiguration?.credentialProviderClient] != null),
                "$CONFIG_SECRETS_MANGER, $CONFIG_CREDENTIAL_PROVIDER_CLIENT \"secretsManagerConfiguration?.credentialProviderClient\" is not configured, " +
                        "configured clients are ${_awsIoTCredentialProviderClients.keys}",
                "$CONFIG_SECRETS_MANGER.$CONFIG_CREDENTIAL_PROVIDER_CLIENT",
                secretsManagerConfiguration
            )
        }

        validated = true
    }

    // check configuration for if the version is compatible with handled versions in this version of the SFC
    private fun validateVersion() =
        ConfigurationException.check(
            (awsVersion == null) || (AWS_CONFIG_VERSIONS.contains(awsVersion)),
            "AWSVersion must be any of ${AWS_CONFIG_VERSIONS.joinToString()}",
            "AWSVersion"
        )


    companion object {

        val AWS_CONFIG_VERSIONS = listOf("2022-04-02")
        const val WILD_CARD = "*"

        const val CONFIG_ACTIVE = "Active"
        const val CONFIG_AWS_VERSION = "AWSVersion"
        const val CONFIG_BATCH_SIZE = "BatchSize"
        const val CONFIG_CERTIFICATE_VALIDATION = "CertificateValidation"
        const val CONFIG_CHANGE_FILTER = "ChangeFilter"
        const val CONFIG_CHANGE_FILTERS = "ChangeFilters"
        const val CONFIG_CHANNELS = "Channels"
        const val CONFIG_CREDENTIAL_PROVIDER_CLIENT = "CredentialProviderClient"
        const val CONFIG_DESCRIPTION = "Description"
        const val CONFIG_ELEMENT_NAMES = "ElementNames"
        const val CONFIG_ENABLED = "Enabled"
        const val CONFIG_LOG_LEVEL = "LogLevel"
        const val CONFIG_META_DATA = "Metadata"
        const val CONFIG_NAME = "Name"
        const val CONFIG_PROTOCOL_ADAPTERS = "ProtocolAdapters"
        const val CONFIG_PROTOCOL_ADAPTER_TYPES = "AdapterTypes"
        const val CONFIG_PROTOCOL_SERVERS = "AdapterServers"
        const val CONFIG_TUNING = "Tuning"
        const val CONFIG_REGION = "Region"
        const val CONFIG_SCHEDULES = "Schedules"
        const val CONFIG_SECRETS_MANGER = "SecretsManager"
        const val CONFIG_SOURCES = "Sources"
        const val CONFIG_TARGETS = "Targets"
        const val CONFIG_TARGET_SERVERS = "TargetServers"
        const val CONFIG_TARGET_TYPES = "TargetTypes"
        const val CONFIG_TRANSFORMATIONS = "Transformations"
        const val CONFIG_VALUE_FILTER = "ValueFilter"
        const val CONFIG_VALUE_FILTERS = "ValueFilters"
        const val CONFIG_VERSION = "Version"
        const val CONFIG_CERTIFICATE = "CertificateFile"
        const val CONFIG_PRIVATE_KEY = "PrivateKeyFile"
        const val CONFIG_CERTIFICATES_AND_KEYS_BY_FILE_REFERENCE = "CertificatesAndKeysByFileReference"
        const val CONFIG_INTERVAL = "Interval"
        const val CONFIG_BYTES_SUFFIX = "Bytes"


        const val CONFIG_DISABLED_COMMENT = "#"

        const val CONFIG_AWS_IOT_CREDENTIAL_PROVIDER_CLIENTS = "AwsIotCredentialProviderClients"

        private val default = BaseConfiguration()

        fun create(
            name: String = default._name,
            version: String = default._version,
            awsVersion: String? = default._awsVersion,
            description: String = default._description,
            schedules: List<ScheduleConfiguration> = default._schedules,
            logLevel: LogLevel? = default._logLevel,
            metadata: Map<String, String> = default._metadata,
            elementNames: ElementNamesConfiguration = default._elementNames,
            targetServers: Map<String, ServerConfiguration> = default._targetServers,
            targetTypes: Map<String, InProcessConfiguration> = default._targetTypes,
            adapterServers: Map<String, ServerConfiguration> = default._protocolAdapterServers,
            adapterTypes: Map<String, InProcessConfiguration> = default._protocolTypes,
            awsIotCredentialProviderClients: Map<String, AwsIotCredentialProviderClientConfiguration> = default._awsIoTCredentialProviderClients,
            secretsManagerConfiguration: SecretsManagerConfiguration? = default._secretsManagerConfiguration,
            tuningConfiguration: TuningConfiguration = default._tuningConfiguration
        ): BaseConfiguration = createBaseConfiguration(

            name = name,
            version = version,
            awsVersion = awsVersion,
            description = description,
            schedules = schedules,
            logLevel = logLevel,
            metadata = metadata,
            elementNames = elementNames,
            targetServers = targetServers,
            targetTypes = targetTypes,
            adapterServers = adapterServers,
            adapterTypes = adapterTypes,
            awsIotCredentialProviderClients = awsIotCredentialProviderClients,
            secretsManagerConfiguration = secretsManagerConfiguration,
            tuningConfiguration = tuningConfiguration
        )


        @JvmStatic
        protected inline fun <reified T : BaseConfiguration> createBaseConfiguration(
            name: String,
            version: String,
            awsVersion: String?,
            description: String,
            schedules: List<ScheduleConfiguration>,
            logLevel: LogLevel?,
            metadata: Map<String, String>,
            elementNames: ElementNamesConfiguration,
            targetServers: Map<String, ServerConfiguration>,
            targetTypes: Map<String, InProcessConfiguration>,
            adapterServers: Map<String, ServerConfiguration>,
            adapterTypes: Map<String, InProcessConfiguration>,
            awsIotCredentialProviderClients: Map<String, AwsIotCredentialProviderClientConfiguration>,
            secretsManagerConfiguration: SecretsManagerConfiguration?,
<<<<<<< HEAD
            tuningConfiguration: TuningConfiguration = TuningConfiguration()
        ): T {
=======
            tuningConfiguration: TuningConfiguration = TuningConfiguration()): T {
>>>>>>> a698b41a

            val parameterLessConstructor = T::class.java.constructors.firstOrNull { it.parameters.isEmpty() }
            assert(parameterLessConstructor != null)
            val instance = parameterLessConstructor!!.newInstance() as T

            @Suppress("DuplicatedCode")
            with(instance) {
                _name = name
                _version = version
                _awsVersion = awsVersion
                _description = description
                _schedules = schedules
                _logLevel = logLevel
                _metadata = metadata
                _elementNames = elementNames
                _targetServers = targetServers
                _targetTypes = targetTypes
                _protocolAdapterServers = adapterServers
                _protocolTypes = adapterTypes
                _awsIoTCredentialProviderClients = awsIotCredentialProviderClients
                _secretsManagerConfiguration = secretsManagerConfiguration
                _tuningConfiguration = tuningConfiguration
            }

            return instance
        }


    }
}
<|MERGE_RESOLUTION|>--- conflicted
+++ resolved
@@ -329,12 +329,7 @@
             adapterTypes: Map<String, InProcessConfiguration>,
             awsIotCredentialProviderClients: Map<String, AwsIotCredentialProviderClientConfiguration>,
             secretsManagerConfiguration: SecretsManagerConfiguration?,
-<<<<<<< HEAD
-            tuningConfiguration: TuningConfiguration = TuningConfiguration()
-        ): T {
-=======
             tuningConfiguration: TuningConfiguration = TuningConfiguration()): T {
->>>>>>> a698b41a
 
             val parameterLessConstructor = T::class.java.constructors.firstOrNull { it.parameters.isEmpty() }
             assert(parameterLessConstructor != null)
