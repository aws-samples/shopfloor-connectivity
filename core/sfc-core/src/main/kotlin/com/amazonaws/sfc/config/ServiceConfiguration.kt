
// Copyright Amazon.com, Inc. or its affiliates. All Rights Reserved.
// SPDX-License-Identifier: MIT-0


package com.amazonaws.sfc.config

import com.amazonaws.sfc.awsiot.AwsIotCredentialProviderClientConfiguration
import com.amazonaws.sfc.config.ServerConfiguration.Companion.CONFIG_SERVER_ADDRESS
import com.amazonaws.sfc.log.LogLevel
import com.amazonaws.sfc.metrics.MetricsConfiguration
import com.google.gson.annotations.SerializedName

/**
 * Base class for services that run an SFC source, target or the SC core
 */
@ConfigurationClass
open class ServiceConfiguration : BaseConfiguration() {


    @SerializedName(CONFIG_TARGETS)
    protected var _targets: Map<String, TargetConfiguration> = emptyMap()

    /**
     * Output targets
     */
    val targets: Map<String, TargetConfiguration>
        get() = _targets


    /**
     * Active Output targets
     */
    val activeTargets: Map<String, TargetConfiguration>
        get() = _targets.filter { it.value.active }


    @SerializedName(CONFIG_PROTOCOL_ADAPTERS)
    @Suppress("PropertyName")
    protected var _protocols: Map<String, ProtocolAdapterConfiguration> = emptyMap()

    val protocolAdapters: Map<String, ProtocolAdapterConfiguration>
        get() = _protocols

    @SerializedName(MetricsConfiguration.CONFIG_METRICS)
    private val _metrics: MetricsConfiguration? = null

    val metrics: MetricsConfiguration?
        get() = _metrics

    /**
     * Validates configuration
     */
    @Throws(ConfigurationException::class)
    override fun validate() {

        if (validated) return

        super.validate()

        protocolAdapters.values.forEach {
            it.validate()
        }

        targets.values.forEach {
            it.validate()
        }

        validateTargetServerUsedBySingleTargetOnly()
        validateTargetServerAddressesAreUnique()
        validateProtocolAdapterServerAddressesAreUnique()


        validated = true

    }

    private fun validateTargetServerAddressesAreUnique() {
        validateServerAddressesAreUnique(targetServers, "target")
    }

    private fun validateProtocolAdapterServerAddressesAreUnique() {
        validateServerAddressesAreUnique(protocolAdapterServers, "protocol adapter")
    }


    private fun validateServerAddressesAreUnique(servers: Map<String, ServerConfiguration>, type: String) {
        servers.forEach { server ->
            val serversUsingAddress = servers.filter {
                (server.value.addressStr == it.value.addressStr)
            }
            if (serversUsingAddress.size > 1) {
                throw ConfigurationException("Address ${server.value.addressStr} of $type server ${server.key} is used by multiple servers (${serversUsingAddress.keys}, addresses for each server must be unique", CONFIG_PROTOCOL_SERVERS)
            }
        }
    }

    private fun validateTargetServerUsedBySingleTargetOnly() {
        targetServers.forEach { server ->
            val usedByServers = allServersUsingAddress(server)
            if (usedByServers.size > 1) {
                throw ConfigurationException("Address ${server.value.addressStr} of protocol adapter server ${server.key} is used by multiple servers (${usedByServers.keys}, addresses for each server must be unique", CONFIG_SERVER_ADDRESS)
            }
        }
    }


    private fun allServersUsingAddress(server: Map.Entry<String, ServerConfiguration>): Map<String, ServerConfiguration> {
        val allServersUsingAddress =
            targetServers.filter {
                (server.value.addressStr == it.value.addressStr)
            } +
            protocolAdapterServers.filter {
                (server.value.addressStr == it.value.addressStr)
            }
        return allServersUsingAddress
    }

    companion object {

        protected val default = ServiceConfiguration()

        @JvmStatic
        protected inline fun <reified T : ServiceConfiguration> createServiceConfiguration(targets: Map<String, TargetConfiguration>,
                                                                                           protocolAdapters: Map<String, ProtocolAdapterConfiguration>,
                                                                                           name: String,
                                                                                           version: String,
                                                                                           awsVersion: String?,
                                                                                           description: String,
                                                                                           schedules: List<ScheduleConfiguration>,
                                                                                           logLevel: LogLevel?,
                                                                                           metadata: Map<String, String>,
                                                                                           elementNames: ElementNamesConfiguration,
                                                                                           targetServers: Map<String, ServerConfiguration>,
                                                                                           targetTypes: Map<String, InProcessConfiguration>,
                                                                                           adapterServers: Map<String, ServerConfiguration>,
                                                                                           adapterTypes: Map<String, InProcessConfiguration>,
                                                                                           awsIotCredentialProviderClients: Map<String, AwsIotCredentialProviderClientConfiguration>,
                                                                                           secretsManagerConfiguration: SecretsManagerConfiguration?,
                                                                                           tuningConfiguration: TuningConfiguration = TuningConfiguration()): T {

            val instance = createBaseConfiguration<T>(
                name = name,
                version = version,
                awsVersion = awsVersion,
                description = description,
                schedules = schedules,
                logLevel = logLevel,
                metadata = metadata,
                elementNames = elementNames,
                targetServers = targetServers,
                targetTypes = targetTypes,
                adapterServers = adapterServers,
                adapterTypes = adapterTypes,
                awsIotCredentialProviderClients = awsIotCredentialProviderClients,
                secretsManagerConfiguration = secretsManagerConfiguration,
<<<<<<< HEAD
                tuningConfiguration = TuningConfiguration())
=======
                tuningConfiguration = tuningConfiguration)
>>>>>>> a698b41a

            with(instance) {
                _targets = targets
                _protocols = protocolAdapters
            }
            return instance
        }

        fun create(targets: Map<String, TargetConfiguration> = default._targets,
                   protocolAdapters: Map<String, ProtocolAdapterConfiguration> = default._protocols,
                   name: String = default._name,
                   version: String = default._version,
                   awsVersion: String? = default._awsVersion,
                   description: String = default._description,
                   schedules: List<ScheduleConfiguration> = default._schedules,
                   logLevel: LogLevel? = default._logLevel,
                   metadata: Map<String, String> = default._metadata,
                   elementNames: ElementNamesConfiguration = default._elementNames,
                   targetServers: Map<String, ServerConfiguration> = default._targetServers,
                   targetTypes: Map<String, InProcessConfiguration> = default._targetTypes,
                   adapterServers: Map<String, ServerConfiguration> = default._protocolAdapterServers,
                   adapterTypes: Map<String, InProcessConfiguration> = default._protocolTypes,
                   awsIotCredentialProviderClients: Map<String, AwsIotCredentialProviderClientConfiguration> = default._awsIoTCredentialProviderClients,
                   secretsManagerConfiguration: SecretsManagerConfiguration? = default._secretsManagerConfiguration): ServiceConfiguration =
            createServiceConfiguration(targets = targets,
                protocolAdapters = protocolAdapters,
                name = name,
                version = version,
                awsVersion = awsVersion,
                description = description,
                schedules = schedules,
                logLevel = logLevel,
                metadata = metadata,
                elementNames = elementNames,
                targetServers = targetServers,
                targetTypes = targetTypes,
                adapterServers = adapterServers,
                adapterTypes = adapterTypes,
                awsIotCredentialProviderClients = awsIotCredentialProviderClients,
                secretsManagerConfiguration = secretsManagerConfiguration)


    }


}<|MERGE_RESOLUTION|>--- conflicted
+++ resolved
@@ -136,8 +136,7 @@
                                                                                            adapterServers: Map<String, ServerConfiguration>,
                                                                                            adapterTypes: Map<String, InProcessConfiguration>,
                                                                                            awsIotCredentialProviderClients: Map<String, AwsIotCredentialProviderClientConfiguration>,
-                                                                                           secretsManagerConfiguration: SecretsManagerConfiguration?,
-                                                                                           tuningConfiguration: TuningConfiguration = TuningConfiguration()): T {
+                                                                                           secretsManagerConfiguration: SecretsManagerConfiguration?): T {
 
             val instance = createBaseConfiguration<T>(
                 name = name,
@@ -154,11 +153,7 @@
                 adapterTypes = adapterTypes,
                 awsIotCredentialProviderClients = awsIotCredentialProviderClients,
                 secretsManagerConfiguration = secretsManagerConfiguration,
-<<<<<<< HEAD
-                tuningConfiguration = TuningConfiguration())
-=======
                 tuningConfiguration = tuningConfiguration)
->>>>>>> a698b41a
 
             with(instance) {
                 _targets = targets
